// Copyright 2014 The go-ethereum Authors
// This file is part of the go-ethereum library.
//
// The go-ethereum library is free software: you can redistribute it and/or modify
// it under the terms of the GNU Lesser General Public License as published by
// the Free Software Foundation, either version 3 of the License, or
// (at your option) any later version.
//
// The go-ethereum library is distributed in the hope that it will be useful,
// but WITHOUT ANY WARRANTY; without even the implied warranty of
// MERCHANTABILITY or FITNESS FOR A PARTICULAR PURPOSE. See the
// GNU Lesser General Public License for more details.
//
// You should have received a copy of the GNU Lesser General Public License
// along with the go-ethereum library. If not, see <http://www.gnu.org/licenses/>.

package core

import (
	"bytes"
	"encoding/hex"
	"encoding/json"
	"errors"
	"fmt"
	"math/big"
	"strings"

	"github.com/ethereum/go-ethereum/common"
	"github.com/ethereum/go-ethereum/common/hexutil"
	"github.com/ethereum/go-ethereum/common/math"
	"github.com/ethereum/go-ethereum/core/rawdb"
	"github.com/ethereum/go-ethereum/core/state"
	"github.com/ethereum/go-ethereum/core/types"
	"github.com/ethereum/go-ethereum/crypto"
	"github.com/ethereum/go-ethereum/ethdb"
	"github.com/ethereum/go-ethereum/log"
	"github.com/ethereum/go-ethereum/params"
	"github.com/ethereum/go-ethereum/rlp"
	"github.com/ethereum/go-ethereum/trie"
)

//go:generate go run github.com/fjl/gencodec -type Genesis -field-override genesisSpecMarshaling -out gen_genesis.go
//go:generate go run github.com/fjl/gencodec -type GenesisAccount -field-override genesisAccountMarshaling -out gen_genesis_account.go

var errGenesisNoConfig = errors.New("genesis has no chain configuration")

// Genesis specifies the header fields, state of a genesis block. It also defines hard
// fork switch-over blocks through the chain configuration.
type Genesis struct {
	Config     *params.ChainConfig `json:"config"`
	Nonce      uint64              `json:"nonce"`
	Timestamp  uint64              `json:"timestamp"`
	ExtraData  []byte              `json:"extraData"`
	GasLimit   uint64              `json:"gasLimit"   gencodec:"required"`
	Difficulty *big.Int            `json:"difficulty" gencodec:"required"`
	Mixhash    common.Hash         `json:"mixHash"`
	Coinbase   common.Address      `json:"coinbase"`
	Alloc      GenesisAlloc        `json:"alloc"      gencodec:"required"`

	// These fields are used for consensus tests. Please don't use them
	// in actual genesis blocks.
<<<<<<< HEAD
	Number     uint64      `json:"number"`
	GasUsed    uint64      `json:"gasUsed"`
	ParentHash common.Hash `json:"parentHash"`
	BaseFee    *big.Int    `json:"baseFeePerGas"`

	// StateHash represents the genesis state, to allow instantiation of a chain with missing initial state.
	// Chains with history pruning, or extraordinarily large genesis allocation (e.g. after a regenesis event)
	// may utilize this to get started, and then state-sync the latest state, while still verifying the header chain.
	StateHash *common.Hash `json:"stateHash,omitempty"`
=======
	Number        uint64      `json:"number"`
	GasUsed       uint64      `json:"gasUsed"`
	ParentHash    common.Hash `json:"parentHash"`
	BaseFee       *big.Int    `json:"baseFeePerGas"` // EIP-1559
	ExcessBlobGas *uint64     `json:"excessBlobGas"` // EIP-4844
	BlobGasUsed   *uint64     `json:"blobGasUsed"`   // EIP-4844
>>>>>>> bed84606
}

func ReadGenesis(db ethdb.Database) (*Genesis, error) {
	var genesis Genesis
	stored := rawdb.ReadCanonicalHash(db, 0)
	if (stored == common.Hash{}) {
		return nil, fmt.Errorf("invalid genesis hash in database: %x", stored)
	}
	blob := rawdb.ReadGenesisStateSpec(db, stored)
	if blob == nil {
		return nil, errors.New("genesis state missing from db")
	}
	if len(blob) != 0 {
		if err := genesis.Alloc.UnmarshalJSON(blob); err != nil {
			return nil, fmt.Errorf("could not unmarshal genesis state json: %s", err)
		}
	}
	genesis.Config = rawdb.ReadChainConfig(db, stored)
	if genesis.Config == nil {
		return nil, errors.New("genesis config missing from db")
	}
	genesisBlock := rawdb.ReadBlock(db, stored, 0)
	if genesisBlock == nil {
		return nil, errors.New("genesis block missing from db")
	}
	genesisHeader := genesisBlock.Header()
	genesis.Nonce = genesisHeader.Nonce.Uint64()
	genesis.Timestamp = genesisHeader.Time
	genesis.ExtraData = genesisHeader.Extra
	genesis.GasLimit = genesisHeader.GasLimit
	genesis.Difficulty = genesisHeader.Difficulty
	genesis.Mixhash = genesisHeader.MixDigest
	genesis.Coinbase = genesisHeader.Coinbase
	genesis.BaseFee = genesisHeader.BaseFee
	genesis.ExcessBlobGas = genesisHeader.ExcessBlobGas
	genesis.BlobGasUsed = genesisHeader.BlobGasUsed

	return &genesis, nil
}

// GenesisAlloc specifies the initial state that is part of the genesis block.
type GenesisAlloc map[common.Address]GenesisAccount

func (ga *GenesisAlloc) UnmarshalJSON(data []byte) error {
	m := make(map[common.UnprefixedAddress]GenesisAccount)
	if err := json.Unmarshal(data, &m); err != nil {
		return err
	}
	*ga = make(GenesisAlloc)
	for addr, a := range m {
		(*ga)[common.Address(addr)] = a
	}
	return nil
}

// deriveHash computes the state root according to the genesis specification.
func (ga *GenesisAlloc) deriveHash() (common.Hash, error) {
	// Create an ephemeral in-memory database for computing hash,
	// all the derived states will be discarded to not pollute disk.
	db := state.NewDatabase(rawdb.NewMemoryDatabase())
	statedb, err := state.New(types.EmptyRootHash, db, nil)
	if err != nil {
		return common.Hash{}, err
	}
	for addr, account := range *ga {
		statedb.AddBalance(addr, account.Balance)
		statedb.SetCode(addr, account.Code)
		statedb.SetNonce(addr, account.Nonce)
		for key, value := range account.Storage {
			statedb.SetState(addr, key, value)
		}
	}
	return statedb.Commit(0, false)
}

// flush is very similar with deriveHash, but the main difference is
// all the generated states will be persisted into the given database.
// Also, the genesis state specification will be flushed as well.
func (ga *GenesisAlloc) flush(db ethdb.Database, triedb *trie.Database, blockhash common.Hash) error {
	statedb, err := state.New(types.EmptyRootHash, state.NewDatabaseWithNodeDB(db, triedb), nil)
	if err != nil {
		return err
	}
	for addr, account := range *ga {
		statedb.AddBalance(addr, account.Balance)
		statedb.SetCode(addr, account.Code)
		statedb.SetNonce(addr, account.Nonce)
		for key, value := range account.Storage {
			statedb.SetState(addr, key, value)
		}
	}
	root, err := statedb.Commit(0, false)
	if err != nil {
		return err
	}
	// Commit newly generated states into disk if it's not empty.
	if root != types.EmptyRootHash {
		if err := triedb.Commit(root, true); err != nil {
			return err
		}
	}
	// Marshal the genesis state specification and persist.
	blob, err := json.Marshal(ga)
	if err != nil {
		return err
	}
	rawdb.WriteGenesisStateSpec(db, blockhash, blob)
	return nil
}

// CommitGenesisState loads the stored genesis state with the given block
// hash and commits it into the provided trie database.
func CommitGenesisState(db ethdb.Database, triedb *trie.Database, blockhash common.Hash) error {
	var alloc GenesisAlloc
	blob := rawdb.ReadGenesisStateSpec(db, blockhash)
	if len(blob) != 0 {
		if err := alloc.UnmarshalJSON(blob); err != nil {
			return err
		}
	} else {
		// Genesis allocation is missing and there are several possibilities:
		// the node is legacy which doesn't persist the genesis allocation or
		// the persisted allocation is just lost.
		// - supported networks(mainnet, testnets), recover with defined allocations
		// - private network, can't recover
		var genesis *Genesis
		switch blockhash {
		case params.MainnetGenesisHash:
			genesis = DefaultGenesisBlock()
		case params.GoerliGenesisHash:
			genesis = DefaultGoerliGenesisBlock()
		case params.SepoliaGenesisHash:
			genesis = DefaultSepoliaGenesisBlock()
		}
		if genesis != nil {
			alloc = genesis.Alloc
		} else {
			return errors.New("not found")
		}
	}
	return alloc.flush(db, triedb, blockhash)
}

// GenesisAccount is an account in the state of the genesis block.
type GenesisAccount struct {
	Code       []byte                      `json:"code,omitempty"`
	Storage    map[common.Hash]common.Hash `json:"storage,omitempty"`
	Balance    *big.Int                    `json:"balance" gencodec:"required"`
	Nonce      uint64                      `json:"nonce,omitempty"`
	PrivateKey []byte                      `json:"secretKey,omitempty"` // for tests
}

// field type overrides for gencodec
type genesisSpecMarshaling struct {
	Nonce         math.HexOrDecimal64
	Timestamp     math.HexOrDecimal64
	ExtraData     hexutil.Bytes
	GasLimit      math.HexOrDecimal64
	GasUsed       math.HexOrDecimal64
	Number        math.HexOrDecimal64
	Difficulty    *math.HexOrDecimal256
	Alloc         map[common.UnprefixedAddress]GenesisAccount
	BaseFee       *math.HexOrDecimal256
	ExcessBlobGas *math.HexOrDecimal64
	BlobGasUsed   *math.HexOrDecimal64
}

type genesisAccountMarshaling struct {
	Code       hexutil.Bytes
	Balance    *math.HexOrDecimal256
	Nonce      math.HexOrDecimal64
	Storage    map[storageJSON]storageJSON
	PrivateKey hexutil.Bytes
}

// storageJSON represents a 256 bit byte array, but allows less than 256 bits when
// unmarshaling from hex.
type storageJSON common.Hash

func (h *storageJSON) UnmarshalText(text []byte) error {
	text = bytes.TrimPrefix(text, []byte("0x"))
	if len(text) > 64 {
		return fmt.Errorf("too many hex characters in storage key/value %q", text)
	}
	offset := len(h) - len(text)/2 // pad on the left
	if _, err := hex.Decode(h[offset:], text); err != nil {
		return fmt.Errorf("invalid hex storage key/value %q", text)
	}
	return nil
}

func (h storageJSON) MarshalText() ([]byte, error) {
	return hexutil.Bytes(h[:]).MarshalText()
}

// GenesisMismatchError is raised when trying to overwrite an existing
// genesis block with an incompatible one.
type GenesisMismatchError struct {
	Stored, New common.Hash
}

func (e *GenesisMismatchError) Error() string {
	return fmt.Sprintf("database contains incompatible genesis (have %x, new %x)", e.Stored, e.New)
}

// ChainOverrides contains the changes to chain config.
type ChainOverrides struct {
	OverrideCancun *uint64
<<<<<<< HEAD
	// optimism
	OverrideOptimismBedrock  *big.Int
	OverrideOptimismRegolith *uint64
	OverrideOptimism         *bool
=======
	OverrideVerkle *uint64
>>>>>>> bed84606
}

// SetupGenesisBlock writes or updates the genesis block in db.
// The block that will be used is:
//
//	                     genesis == nil       genesis != nil
//	                  +------------------------------------------
//	db has no genesis |  main-net default  |  genesis
//	db has genesis    |  from DB           |  genesis (if compatible)
//
// The stored chain configuration will be updated if it is compatible (i.e. does not
// specify a fork block below the local head block). In case of a conflict, the
// error is a *params.ConfigCompatError and the new, unwritten config is returned.
//
// The returned chain configuration is never nil.
func SetupGenesisBlock(db ethdb.Database, triedb *trie.Database, genesis *Genesis) (*params.ChainConfig, common.Hash, error) {
	return SetupGenesisBlockWithOverride(db, triedb, genesis, nil)
}

func SetupGenesisBlockWithOverride(db ethdb.Database, triedb *trie.Database, genesis *Genesis, overrides *ChainOverrides) (*params.ChainConfig, common.Hash, error) {
	if genesis != nil && genesis.Config == nil {
		return params.AllEthashProtocolChanges, common.Hash{}, errGenesisNoConfig
	}
	applyOverrides := func(config *params.ChainConfig) {
		if config != nil {
			if config.IsOptimism() && config.ChainID != nil && config.ChainID.Cmp(big.NewInt(params.OPGoerliChainID)) == 0 {
				// Apply Optimism Goerli regolith time
				config.RegolithTime = &params.OptimismGoerliRegolithTime
			}
			if config.IsOptimism() && config.ChainID != nil && config.ChainID.Cmp(big.NewInt(params.BaseGoerliChainID)) == 0 {
				// Apply Base Goerli regolith time
				config.RegolithTime = &params.BaseGoerliRegolithTime
			}
			if overrides != nil && overrides.OverrideCancun != nil {
				config.CancunTime = overrides.OverrideCancun
			}
<<<<<<< HEAD
			if overrides != nil && overrides.OverrideOptimismBedrock != nil {
				config.BedrockBlock = overrides.OverrideOptimismBedrock
			}
			if overrides != nil && overrides.OverrideOptimismRegolith != nil {
				config.RegolithTime = overrides.OverrideOptimismRegolith
			}
			if overrides != nil && overrides.OverrideOptimism != nil {
				if *overrides.OverrideOptimism {
					config.Optimism = &params.OptimismConfig{
						EIP1559Elasticity:  10,
						EIP1559Denominator: 50,
					}
				}
=======
			if overrides != nil && overrides.OverrideVerkle != nil {
				config.VerkleTime = overrides.OverrideVerkle
>>>>>>> bed84606
			}
		}
	}
	// Just commit the new block if there is no stored genesis block.
	stored := rawdb.ReadCanonicalHash(db, 0)
	if (stored == common.Hash{}) {
		if genesis == nil {
			log.Info("Writing default main-net genesis block")
			genesis = DefaultGenesisBlock()
		} else {
			log.Info("Writing custom genesis block")
		}
		block, err := genesis.Commit(db, triedb)
		if err != nil {
			return genesis.Config, common.Hash{}, err
		}
		applyOverrides(genesis.Config)
		return genesis.Config, block.Hash(), nil
	}
	// We have the genesis block in database(perhaps in ancient database)
	// but the corresponding state is missing.
	header := rawdb.ReadHeader(db, stored, 0)
	if header.Root != types.EmptyRootHash && !rawdb.HasLegacyTrieNode(db, header.Root) {
		if genesis == nil {
			genesis = DefaultGenesisBlock()
		}
		// Ensure the stored genesis matches with the given one.
		hash := genesis.ToBlock().Hash()
		if hash != stored {
			return genesis.Config, hash, &GenesisMismatchError{stored, hash}
		}
		block, err := genesis.Commit(db, triedb)
		if err != nil {
			return genesis.Config, hash, err
		}
		applyOverrides(genesis.Config)
		return genesis.Config, block.Hash(), nil
	}
	// Check whether the genesis block is already written.
	if genesis != nil {
		hash := genesis.ToBlock().Hash()
		if hash != stored {
			return genesis.Config, hash, &GenesisMismatchError{stored, hash}
		}
	}
	// Get the existing chain configuration.
	newcfg := genesis.configOrDefault(stored)
	applyOverrides(newcfg)
	if err := newcfg.CheckConfigForkOrder(); err != nil {
		return newcfg, common.Hash{}, err
	}
	storedcfg := rawdb.ReadChainConfig(db, stored)
	if storedcfg == nil {
		log.Warn("Found genesis block without chain config")
		rawdb.WriteChainConfig(db, stored, newcfg)
		return newcfg, stored, nil
	}
	storedData, _ := json.Marshal(storedcfg)
	// Special case: if a private network is being used (no genesis and also no
	// mainnet hash in the database), we must not apply the `configOrDefault`
	// chain config as that would be AllProtocolChanges (applying any new fork
	// on top of an existing private network genesis block). In that case, only
	// apply the overrides.
	if genesis == nil && stored != params.MainnetGenesisHash {
		newcfg = storedcfg
		applyOverrides(newcfg)
	}
	// Check config compatibility and write the config. Compatibility errors
	// are returned to the caller unless we're already at block zero.
	head := rawdb.ReadHeadHeader(db)
	if head == nil {
		return newcfg, stored, errors.New("missing head header")
	}
	compatErr := storedcfg.CheckCompatible(newcfg, head.Number.Uint64(), head.Time)
	if compatErr != nil && ((head.Number.Uint64() != 0 && compatErr.RewindToBlock != 0) || (head.Time != 0 && compatErr.RewindToTime != 0)) {
		return newcfg, stored, compatErr
	}
	// Don't overwrite if the old is identical to the new
	if newData, _ := json.Marshal(newcfg); !bytes.Equal(storedData, newData) {
		rawdb.WriteChainConfig(db, stored, newcfg)
	}
	return newcfg, stored, nil
}

// LoadChainConfig loads the stored chain config if it is already present in
// database, otherwise, return the config in the provided genesis specification.
func LoadChainConfig(db ethdb.Database, genesis *Genesis) (*params.ChainConfig, error) {
	// Load the stored chain config from the database. It can be nil
	// in case the database is empty. Notably, we only care about the
	// chain config corresponds to the canonical chain.
	stored := rawdb.ReadCanonicalHash(db, 0)
	if stored != (common.Hash{}) {
		storedcfg := rawdb.ReadChainConfig(db, stored)
		if storedcfg != nil {
			return storedcfg, nil
		}
	}
	// Load the config from the provided genesis specification
	if genesis != nil {
		// Reject invalid genesis spec without valid chain config
		if genesis.Config == nil {
			return nil, errGenesisNoConfig
		}
		// If the canonical genesis header is present, but the chain
		// config is missing(initialize the empty leveldb with an
		// external ancient chain segment), ensure the provided genesis
		// is matched.
		if stored != (common.Hash{}) && genesis.ToBlock().Hash() != stored {
			return nil, &GenesisMismatchError{stored, genesis.ToBlock().Hash()}
		}
		return genesis.Config, nil
	}
	// There is no stored chain config and no new config provided,
	// In this case the default chain config(mainnet) will be used
	return params.MainnetChainConfig, nil
}

func (g *Genesis) configOrDefault(ghash common.Hash) *params.ChainConfig {
	switch {
	case g != nil:
		return g.Config
	case ghash == params.MainnetGenesisHash:
		return params.MainnetChainConfig
	case ghash == params.SepoliaGenesisHash:
		return params.SepoliaChainConfig
	case ghash == params.GoerliGenesisHash:
		return params.GoerliChainConfig
	default:
		return params.AllEthashProtocolChanges
	}
}

// ToBlock returns the genesis block according to genesis specification.
func (g *Genesis) ToBlock() *types.Block {
	var root common.Hash
	var err error
	if g.StateHash != nil {
		if len(g.Alloc) > 0 {
			panic(fmt.Errorf("cannot both have genesis hash %s "+
				"and non-empty state-allocation", *g.StateHash))
		}
		root = *g.StateHash
	} else if root, err = g.Alloc.deriveHash(); err != nil {
		panic(err)
	}
	head := &types.Header{
		Number:     new(big.Int).SetUint64(g.Number),
		Nonce:      types.EncodeNonce(g.Nonce),
		Time:       g.Timestamp,
		ParentHash: g.ParentHash,
		Extra:      g.ExtraData,
		GasLimit:   g.GasLimit,
		GasUsed:    g.GasUsed,
		BaseFee:    g.BaseFee,
		Difficulty: g.Difficulty,
		MixDigest:  g.Mixhash,
		Coinbase:   g.Coinbase,
		Root:       root,
	}
	if g.GasLimit == 0 {
		head.GasLimit = params.GenesisGasLimit
	}
	if g.Difficulty == nil && g.Mixhash == (common.Hash{}) {
		head.Difficulty = params.GenesisDifficulty
	}
	if g.Config != nil && g.Config.IsLondon(common.Big0) {
		if g.BaseFee != nil {
			head.BaseFee = g.BaseFee
		} else {
			head.BaseFee = new(big.Int).SetUint64(params.InitialBaseFee)
		}
	}
	var withdrawals []*types.Withdrawal
	if conf := g.Config; conf != nil {
		num := big.NewInt(int64(g.Number))
		if conf.IsShanghai(num, g.Timestamp) {
			head.WithdrawalsHash = &types.EmptyWithdrawalsHash
			withdrawals = make([]*types.Withdrawal, 0)
		}
		if conf.IsCancun(num, g.Timestamp) {
			head.ExcessBlobGas = g.ExcessBlobGas
			head.BlobGasUsed = g.BlobGasUsed
			if head.ExcessBlobGas == nil {
				head.ExcessBlobGas = new(uint64)
			}
			if head.BlobGasUsed == nil {
				head.BlobGasUsed = new(uint64)
			}
		}
	}
	return types.NewBlock(head, nil, nil, nil, trie.NewStackTrie(nil)).WithWithdrawals(withdrawals)
}

// Commit writes the block and state of a genesis specification to the database.
// The block is committed as the canonical head block.
func (g *Genesis) Commit(db ethdb.Database, triedb *trie.Database) (*types.Block, error) {
	block := g.ToBlock()
	if block.Number().Sign() != 0 {
		return nil, errors.New("can't commit genesis block with number > 0")
	}
	config := g.Config
	if config == nil {
		config = params.AllEthashProtocolChanges
	}
	if err := config.CheckConfigForkOrder(); err != nil {
		return nil, err
	}
	if config.Clique != nil && len(block.Extra()) < 32+crypto.SignatureLength {
		return nil, errors.New("can't start clique chain without signers")
	}
	// All the checks has passed, flush the states derived from the genesis
	// specification as well as the specification itself into the provided
	// database.
	if err := g.Alloc.flush(db, triedb, block.Hash()); err != nil {
		return nil, err
	}
	rawdb.WriteTd(db, block.Hash(), block.NumberU64(), block.Difficulty())
	rawdb.WriteBlock(db, block)
	rawdb.WriteReceipts(db, block.Hash(), block.NumberU64(), nil)
	rawdb.WriteCanonicalHash(db, block.Hash(), block.NumberU64())
	rawdb.WriteHeadBlockHash(db, block.Hash())
	rawdb.WriteHeadFastBlockHash(db, block.Hash())
	rawdb.WriteHeadHeaderHash(db, block.Hash())
	rawdb.WriteChainConfig(db, block.Hash(), config)
	return block, nil
}

// MustCommit writes the genesis block and state to db, panicking on error.
// The block is committed as the canonical head block.
// Note the state changes will be committed in hash-based scheme, use Commit
// if path-scheme is preferred.
func (g *Genesis) MustCommit(db ethdb.Database) *types.Block {
	block, err := g.Commit(db, trie.NewDatabase(db))
	if err != nil {
		panic(err)
	}
	return block
}

// DefaultGenesisBlock returns the Ethereum main net genesis block.
func DefaultGenesisBlock() *Genesis {
	return &Genesis{
		Config:     params.MainnetChainConfig,
		Nonce:      66,
		ExtraData:  hexutil.MustDecode("0x11bbe8db4e347b4e8c937c1c8370e4b5ed33adb3db69cbdb7a38e1e50b1b82fa"),
		GasLimit:   5000,
		Difficulty: big.NewInt(17179869184),
		Alloc:      decodePrealloc(mainnetAllocData),
	}
}

// DefaultGoerliGenesisBlock returns the Görli network genesis block.
func DefaultGoerliGenesisBlock() *Genesis {
	return &Genesis{
		Config:     params.GoerliChainConfig,
		Timestamp:  1548854791,
		ExtraData:  hexutil.MustDecode("0x22466c6578692069732061207468696e6722202d204166726900000000000000e0a2bd4258d2768837baa26a28fe71dc079f84c70000000000000000000000000000000000000000000000000000000000000000000000000000000000000000000000000000000000000000000000000000000000"),
		GasLimit:   10485760,
		Difficulty: big.NewInt(1),
		Alloc:      decodePrealloc(goerliAllocData),
	}
}

// DefaultSepoliaGenesisBlock returns the Sepolia network genesis block.
func DefaultSepoliaGenesisBlock() *Genesis {
	return &Genesis{
		Config:     params.SepoliaChainConfig,
		Nonce:      0,
		ExtraData:  []byte("Sepolia, Athens, Attica, Greece!"),
		GasLimit:   0x1c9c380,
		Difficulty: big.NewInt(0x20000),
		Timestamp:  1633267481,
		Alloc:      decodePrealloc(sepoliaAllocData),
	}
}

// DeveloperGenesisBlock returns the 'geth --dev' genesis block.
func DeveloperGenesisBlock(gasLimit uint64, faucet common.Address) *Genesis {
	// Override the default period to the user requested one
	config := *params.AllDevChainProtocolChanges

	// Assemble and return the genesis with the precompiles and faucet pre-funded
	return &Genesis{
		Config:     &config,
		GasLimit:   gasLimit,
		BaseFee:    big.NewInt(params.InitialBaseFee),
		Difficulty: big.NewInt(0),
		Alloc: map[common.Address]GenesisAccount{
			common.BytesToAddress([]byte{1}): {Balance: big.NewInt(1)}, // ECRecover
			common.BytesToAddress([]byte{2}): {Balance: big.NewInt(1)}, // SHA256
			common.BytesToAddress([]byte{3}): {Balance: big.NewInt(1)}, // RIPEMD
			common.BytesToAddress([]byte{4}): {Balance: big.NewInt(1)}, // Identity
			common.BytesToAddress([]byte{5}): {Balance: big.NewInt(1)}, // ModExp
			common.BytesToAddress([]byte{6}): {Balance: big.NewInt(1)}, // ECAdd
			common.BytesToAddress([]byte{7}): {Balance: big.NewInt(1)}, // ECScalarMul
			common.BytesToAddress([]byte{8}): {Balance: big.NewInt(1)}, // ECPairing
			common.BytesToAddress([]byte{9}): {Balance: big.NewInt(1)}, // BLAKE2b
			faucet:                           {Balance: new(big.Int).Sub(new(big.Int).Lsh(big.NewInt(1), 256), big.NewInt(9))},
		},
	}
}

func decodePrealloc(data string) GenesisAlloc {
	var p []struct{ Addr, Balance *big.Int }
	if err := rlp.NewStream(strings.NewReader(data), 0).Decode(&p); err != nil {
		panic(err)
	}
	ga := make(GenesisAlloc, len(p))
	for _, account := range p {
		ga[common.BigToAddress(account.Addr)] = GenesisAccount{Balance: account.Balance}
	}
	return ga
}<|MERGE_RESOLUTION|>--- conflicted
+++ resolved
@@ -59,24 +59,17 @@
 
 	// These fields are used for consensus tests. Please don't use them
 	// in actual genesis blocks.
-<<<<<<< HEAD
-	Number     uint64      `json:"number"`
-	GasUsed    uint64      `json:"gasUsed"`
-	ParentHash common.Hash `json:"parentHash"`
-	BaseFee    *big.Int    `json:"baseFeePerGas"`
-
-	// StateHash represents the genesis state, to allow instantiation of a chain with missing initial state.
-	// Chains with history pruning, or extraordinarily large genesis allocation (e.g. after a regenesis event)
-	// may utilize this to get started, and then state-sync the latest state, while still verifying the header chain.
-	StateHash *common.Hash `json:"stateHash,omitempty"`
-=======
 	Number        uint64      `json:"number"`
 	GasUsed       uint64      `json:"gasUsed"`
 	ParentHash    common.Hash `json:"parentHash"`
 	BaseFee       *big.Int    `json:"baseFeePerGas"` // EIP-1559
 	ExcessBlobGas *uint64     `json:"excessBlobGas"` // EIP-4844
 	BlobGasUsed   *uint64     `json:"blobGasUsed"`   // EIP-4844
->>>>>>> bed84606
+
+	// StateHash represents the genesis state, to allow instantiation of a chain with missing initial state.
+	// Chains with history pruning, or extraordinarily large genesis allocation (e.g. after a regenesis event)
+	// may utilize this to get started, and then state-sync the latest state, while still verifying the header chain.
+	StateHash *common.Hash `json:"stateHash,omitempty"`
 }
 
 func ReadGenesis(db ethdb.Database) (*Genesis, error) {
@@ -285,14 +278,11 @@
 // ChainOverrides contains the changes to chain config.
 type ChainOverrides struct {
 	OverrideCancun *uint64
-<<<<<<< HEAD
+	OverrideVerkle *uint64
 	// optimism
 	OverrideOptimismBedrock  *big.Int
 	OverrideOptimismRegolith *uint64
 	OverrideOptimism         *bool
-=======
-	OverrideVerkle *uint64
->>>>>>> bed84606
 }
 
 // SetupGenesisBlock writes or updates the genesis block in db.
@@ -329,7 +319,9 @@
 			if overrides != nil && overrides.OverrideCancun != nil {
 				config.CancunTime = overrides.OverrideCancun
 			}
-<<<<<<< HEAD
+			if overrides != nil && overrides.OverrideVerkle != nil {
+				config.VerkleTime = overrides.OverrideVerkle
+			}
 			if overrides != nil && overrides.OverrideOptimismBedrock != nil {
 				config.BedrockBlock = overrides.OverrideOptimismBedrock
 			}
@@ -343,10 +335,6 @@
 						EIP1559Denominator: 50,
 					}
 				}
-=======
-			if overrides != nil && overrides.OverrideVerkle != nil {
-				config.VerkleTime = overrides.OverrideVerkle
->>>>>>> bed84606
 			}
 		}
 	}
