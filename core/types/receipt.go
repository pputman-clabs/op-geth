// Copyright 2014 The go-ethereum Authors
// This file is part of the go-ethereum library.
//
// The go-ethereum library is free software: you can redistribute it and/or modify
// it under the terms of the GNU Lesser General Public License as published by
// the Free Software Foundation, either version 3 of the License, or
// (at your option) any later version.
//
// The go-ethereum library is distributed in the hope that it will be useful,
// but WITHOUT ANY WARRANTY; without even the implied warranty of
// MERCHANTABILITY or FITNESS FOR A PARTICULAR PURPOSE. See the
// GNU Lesser General Public License for more details.
//
// You should have received a copy of the GNU Lesser General Public License
// along with the go-ethereum library. If not, see <http://www.gnu.org/licenses/>.

package types

import (
	"bytes"
	"errors"
	"fmt"
	"io"
	"math/big"
	"unsafe"

	"github.com/ethereum/go-ethereum/common"
	"github.com/ethereum/go-ethereum/common/hexutil"
	"github.com/ethereum/go-ethereum/crypto"
	"github.com/ethereum/go-ethereum/params"
	"github.com/ethereum/go-ethereum/rlp"
)

//go:generate go run github.com/fjl/gencodec -type Receipt -field-override receiptMarshaling -out gen_receipt_json.go

var (
	receiptStatusFailedRLP     = []byte{}
	receiptStatusSuccessfulRLP = []byte{0x01}
)

var errShortTypedReceipt = errors.New("typed receipt too short")

const (
	// ReceiptStatusFailed is the status code of a transaction if execution failed.
	ReceiptStatusFailed = uint64(0)

	// ReceiptStatusSuccessful is the status code of a transaction if execution succeeded.
	ReceiptStatusSuccessful = uint64(1)
)

// Receipt represents the results of a transaction.
type Receipt struct {
	// Consensus fields: These fields are defined by the Yellow Paper
	Type              uint8  `json:"type,omitempty"`
	PostState         []byte `json:"root"`
	Status            uint64 `json:"status"`
	CumulativeGasUsed uint64 `json:"cumulativeGasUsed" gencodec:"required"`
	Bloom             Bloom  `json:"logsBloom"         gencodec:"required"`
	Logs              []*Log `json:"logs"              gencodec:"required"`

	// Implementation fields: These fields are added by geth when processing a transaction or retrieving a receipt.
	// gencodec annotated fields: these are stored in the chain database.
	TxHash            common.Hash    `json:"transactionHash" gencodec:"required"`
	ContractAddress   common.Address `json:"contractAddress"`
	GasUsed           uint64         `json:"gasUsed" gencodec:"required"`
	EffectiveGasPrice *big.Int       `json:"effectiveGasPrice"` // required, but tag omitted for backwards compatibility

	// DepositNonce was introduced in Regolith to store the actual nonce used by deposit transactions
	// The state transition process ensures this is only set for Regolith deposit transactions.
	DepositNonce *uint64 `json:"depositNonce,omitempty"`

	// Inclusion information: These fields provide information about the inclusion of the
	// transaction corresponding to this receipt.
	BlockHash        common.Hash `json:"blockHash,omitempty"`
	BlockNumber      *big.Int    `json:"blockNumber,omitempty"`
	TransactionIndex uint        `json:"transactionIndex"`

	// OVM legacy: extend receipts with their L1 price (if a rollup tx)
	L1GasPrice *big.Int   `json:"l1GasPrice,omitempty"`
	L1GasUsed  *big.Int   `json:"l1GasUsed,omitempty"`
	L1Fee      *big.Int   `json:"l1Fee,omitempty"`
	FeeScalar  *big.Float `json:"l1FeeScalar,omitempty"`
}

type receiptMarshaling struct {
	Type              hexutil.Uint64
	PostState         hexutil.Bytes
	Status            hexutil.Uint64
	CumulativeGasUsed hexutil.Uint64
	GasUsed           hexutil.Uint64
	EffectiveGasPrice *hexutil.Big
	BlockNumber       *hexutil.Big
	TransactionIndex  hexutil.Uint

	// Optimism: extend receipts with their L1 price (if a rollup tx)
	L1GasPrice *hexutil.Big
	L1GasUsed  *hexutil.Big
	L1Fee      *hexutil.Big
	FeeScalar  *big.Float
}

// receiptRLP is the consensus encoding of a receipt.
type receiptRLP struct {
	PostStateOrStatus []byte
	CumulativeGasUsed uint64
	Bloom             Bloom
	Logs              []*Log
}

type depositReceiptRlp struct {
	PostStateOrStatus []byte
	CumulativeGasUsed uint64
	Bloom             Bloom
	Logs              []*Log
	// DepositNonce was introduced in Regolith to store the actual nonce used by deposit transactions.
	// Must be nil for any transactions prior to Regolith or that aren't deposit transactions.
	DepositNonce *uint64 `rlp:"optional"`
}

// storedReceiptRLP is the storage encoding of a receipt.
type storedReceiptRLP struct {
	PostStateOrStatus []byte
	CumulativeGasUsed uint64
	Logs              []*Log
	// DepositNonce was introduced in Regolith to store the actual nonce used by deposit transactions.
	// Must be nil for any transactions prior to Regolith or that aren't deposit transactions.
	DepositNonce *uint64 `rlp:"optional"`
}

// LegacyOptimismStoredReceiptRLP is the pre bedrock storage encoding of a
// receipt. It will only exist in the database if it was migrated using the
// migration tool. Nodes that sync using snap-sync will not have any of these
// entries.
type LegacyOptimismStoredReceiptRLP struct {
	PostStateOrStatus []byte
	CumulativeGasUsed uint64
	Logs              []*LogForStorage
	L1GasUsed         *big.Int
	L1GasPrice        *big.Int
	L1Fee             *big.Int
	FeeScalar         string
}

// LogForStorage is a wrapper around a Log that handles
// backward compatibility with prior storage formats.
type LogForStorage Log

// EncodeRLP implements rlp.Encoder.
func (l *LogForStorage) EncodeRLP(w io.Writer) error {
	rl := rlpLog{Address: l.Address, Topics: l.Topics, Data: l.Data}
	return rlp.Encode(w, &rl)
}

type legacyRlpStorageLog struct {
	Address     common.Address
	Topics      []common.Hash
	Data        []byte
	BlockNumber uint64
	TxHash      common.Hash
	TxIndex     uint
	BlockHash   common.Hash
	Index       uint
}

// DecodeRLP implements rlp.Decoder.
//
// Note some redundant fields(e.g. block number, tx hash etc) will be assembled later.
func (l *LogForStorage) DecodeRLP(s *rlp.Stream) error {
	blob, err := s.Raw()
	if err != nil {
		return err
	}
	var dec rlpLog
	err = rlp.DecodeBytes(blob, &dec)
	if err == nil {
		*l = LogForStorage{
			Address: dec.Address,
			Topics:  dec.Topics,
			Data:    dec.Data,
		}
	} else {
		// Try to decode log with previous definition.
		var dec legacyRlpStorageLog
		err = rlp.DecodeBytes(blob, &dec)
		if err == nil {
			*l = LogForStorage{
				Address: dec.Address,
				Topics:  dec.Topics,
				Data:    dec.Data,
			}
		}
	}
	return err
}

// NewReceipt creates a barebone transaction receipt, copying the init fields.
// Deprecated: create receipts using a struct literal instead.
func NewReceipt(root []byte, failed bool, cumulativeGasUsed uint64) *Receipt {
	r := &Receipt{
		Type:              LegacyTxType,
		PostState:         common.CopyBytes(root),
		CumulativeGasUsed: cumulativeGasUsed,
	}
	if failed {
		r.Status = ReceiptStatusFailed
	} else {
		r.Status = ReceiptStatusSuccessful
	}
	return r
}

// EncodeRLP implements rlp.Encoder, and flattens the consensus fields of a receipt
// into an RLP stream. If no post state is present, byzantium fork is assumed.
func (r *Receipt) EncodeRLP(w io.Writer) error {
	data := &receiptRLP{r.statusEncoding(), r.CumulativeGasUsed, r.Bloom, r.Logs}
	if r.Type == LegacyTxType {
		return rlp.Encode(w, data)
	}
	buf := encodeBufferPool.Get().(*bytes.Buffer)
	defer encodeBufferPool.Put(buf)
	buf.Reset()
	if err := r.encodeTyped(data, buf); err != nil {
		return err
	}
	return rlp.Encode(w, buf.Bytes())
}

// encodeTyped writes the canonical encoding of a typed receipt to w.
func (r *Receipt) encodeTyped(data *receiptRLP, w *bytes.Buffer) error {
	w.WriteByte(r.Type)
	switch r.Type {
	case DepositTxType:
		withNonce := depositReceiptRlp{data.PostStateOrStatus, data.CumulativeGasUsed, data.Bloom, data.Logs, r.DepositNonce}
		return rlp.Encode(w, withNonce)
	default:
		return rlp.Encode(w, data)
	}
}

// MarshalBinary returns the consensus encoding of the receipt.
func (r *Receipt) MarshalBinary() ([]byte, error) {
	if r.Type == LegacyTxType {
		return rlp.EncodeToBytes(r)
	}
	data := &receiptRLP{r.statusEncoding(), r.CumulativeGasUsed, r.Bloom, r.Logs}
	var buf bytes.Buffer
	err := r.encodeTyped(data, &buf)
	return buf.Bytes(), err
}

// DecodeRLP implements rlp.Decoder, and loads the consensus fields of a receipt
// from an RLP stream.
func (r *Receipt) DecodeRLP(s *rlp.Stream) error {
	kind, _, err := s.Kind()
	switch {
	case err != nil:
		return err
	case kind == rlp.List:
		// It's a legacy receipt.
		var dec receiptRLP
		if err := s.Decode(&dec); err != nil {
			return err
		}
		r.Type = LegacyTxType
		return r.setFromRLP(dec)
	default:
		// It's an EIP-2718 typed tx receipt.
		b, err := s.Bytes()
		if err != nil {
			return err
		}
		return r.decodeTyped(b)
	}
}

// UnmarshalBinary decodes the consensus encoding of receipts.
// It supports legacy RLP receipts and EIP-2718 typed receipts.
func (r *Receipt) UnmarshalBinary(b []byte) error {
	if len(b) > 0 && b[0] > 0x7f {
		// It's a legacy receipt decode the RLP
		var data receiptRLP
		err := rlp.DecodeBytes(b, &data)
		if err != nil {
			return err
		}
		r.Type = LegacyTxType
		return r.setFromRLP(data)
	}
	// It's an EIP2718 typed transaction envelope.
	return r.decodeTyped(b)
}

// decodeTyped decodes a typed receipt from the canonical format.
func (r *Receipt) decodeTyped(b []byte) error {
	if len(b) <= 1 {
		return errShortTypedReceipt
	}
	switch b[0] {
	case DynamicFeeTxType, AccessListTxType:
		var data receiptRLP
		err := rlp.DecodeBytes(b[1:], &data)
		if err != nil {
			return err
		}
		r.Type = b[0]
		return r.setFromRLP(data)
	case DepositTxType:
		var data depositReceiptRlp
		err := rlp.DecodeBytes(b[1:], &data)
		if err != nil {
			return err
		}
		r.Type = b[0]
		r.DepositNonce = data.DepositNonce
		return r.setFromRLP(receiptRLP{data.PostStateOrStatus, data.CumulativeGasUsed, data.Bloom, data.Logs})
	default:
		return ErrTxTypeNotSupported
	}
}

func (r *Receipt) setFromRLP(data receiptRLP) error {
	r.CumulativeGasUsed, r.Bloom, r.Logs = data.CumulativeGasUsed, data.Bloom, data.Logs
	return r.setStatus(data.PostStateOrStatus)
}

func (r *Receipt) setStatus(postStateOrStatus []byte) error {
	switch {
	case bytes.Equal(postStateOrStatus, receiptStatusSuccessfulRLP):
		r.Status = ReceiptStatusSuccessful
	case bytes.Equal(postStateOrStatus, receiptStatusFailedRLP):
		r.Status = ReceiptStatusFailed
	case len(postStateOrStatus) == len(common.Hash{}):
		r.PostState = postStateOrStatus
	default:
		return fmt.Errorf("invalid receipt status %x", postStateOrStatus)
	}
	return nil
}

func (r *Receipt) statusEncoding() []byte {
	if len(r.PostState) == 0 {
		if r.Status == ReceiptStatusFailed {
			return receiptStatusFailedRLP
		}
		return receiptStatusSuccessfulRLP
	}
	return r.PostState
}

// Size returns the approximate memory used by all internal contents. It is used
// to approximate and limit the memory consumption of various caches.
func (r *Receipt) Size() common.StorageSize {
	size := common.StorageSize(unsafe.Sizeof(*r)) + common.StorageSize(len(r.PostState))
	size += common.StorageSize(len(r.Logs)) * common.StorageSize(unsafe.Sizeof(Log{}))
	for _, log := range r.Logs {
		size += common.StorageSize(len(log.Topics)*common.HashLength + len(log.Data))
	}
	return size
}

// ReceiptForStorage is a wrapper around a Receipt with RLP serialization
// that omits the Bloom field and deserialization that re-computes it.
type ReceiptForStorage Receipt

// EncodeRLP implements rlp.Encoder, and flattens all content fields of a receipt
// into an RLP stream.
func (r *ReceiptForStorage) EncodeRLP(_w io.Writer) error {
	w := rlp.NewEncoderBuffer(_w)
	outerList := w.List()
	w.WriteBytes((*Receipt)(r).statusEncoding())
	w.WriteUint64(r.CumulativeGasUsed)
	logList := w.List()
	for _, log := range r.Logs {
		if err := rlp.Encode(w, log); err != nil {
			return err
		}
	}
	w.ListEnd(logList)
	if r.DepositNonce != nil {
		w.WriteUint64(*r.DepositNonce)
	}
	w.ListEnd(outerList)
	return w.Flush()
}

// DecodeRLP implements rlp.Decoder, and loads both consensus and implementation
// fields of a receipt from an RLP stream.
func (r *ReceiptForStorage) DecodeRLP(s *rlp.Stream) error {
	// Retrieve the entire receipt blob as we need to try multiple decoders
	blob, err := s.Raw()
	if err != nil {
		return err
	}
	// First try to decode the latest receipt database format, try the pre-bedrock Optimism legacy format otherwise.
	if err := decodeStoredReceiptRLP(r, blob); err == nil {
		return nil
	}
	return decodeLegacyOptimismReceiptRLP(r, blob)
}

func decodeLegacyOptimismReceiptRLP(r *ReceiptForStorage, blob []byte) error {
	var stored LegacyOptimismStoredReceiptRLP
	if err := rlp.DecodeBytes(blob, &stored); err != nil {
		return err
	}
	if err := (*Receipt)(r).setStatus(stored.PostStateOrStatus); err != nil {
		return err
	}
	r.CumulativeGasUsed = stored.CumulativeGasUsed
	r.Logs = make([]*Log, len(stored.Logs))
	for i, log := range stored.Logs {
		r.Logs[i] = (*Log)(log)
	}
	r.Bloom = CreateBloom(Receipts{(*Receipt)(r)})
	// UsingOVM
	scalar := new(big.Float)
	if stored.FeeScalar != "" {
		var ok bool
		scalar, ok = scalar.SetString(stored.FeeScalar)
		if !ok {
			return errors.New("cannot parse fee scalar")
		}
	}
	r.L1GasUsed = stored.L1GasUsed
	r.L1GasPrice = stored.L1GasPrice
	r.L1Fee = stored.L1Fee
	r.FeeScalar = scalar
	return nil
}

func decodeStoredReceiptRLP(r *ReceiptForStorage, blob []byte) error {
	var stored storedReceiptRLP
	if err := rlp.DecodeBytes(blob, &stored); err != nil {
		return err
	}
	if err := (*Receipt)(r).setStatus(stored.PostStateOrStatus); err != nil {
		return err
	}
	r.CumulativeGasUsed = stored.CumulativeGasUsed
	r.Logs = stored.Logs
	r.Bloom = CreateBloom(Receipts{(*Receipt)(r)})
	if stored.DepositNonce != nil {
		r.DepositNonce = stored.DepositNonce
	}
	return nil
}

// Receipts implements DerivableList for receipts.
type Receipts []*Receipt

// Len returns the number of receipts in this list.
func (rs Receipts) Len() int { return len(rs) }

// EncodeIndex encodes the i'th receipt to w.
func (rs Receipts) EncodeIndex(i int, w *bytes.Buffer) {
	r := rs[i]
	data := &receiptRLP{r.statusEncoding(), r.CumulativeGasUsed, r.Bloom, r.Logs}
	switch r.Type {
	case LegacyTxType:
		rlp.Encode(w, data)
	case AccessListTxType:
		w.WriteByte(AccessListTxType)
		rlp.Encode(w, data)
	case DynamicFeeTxType:
		w.WriteByte(DynamicFeeTxType)
		rlp.Encode(w, data)
	case DepositTxType:
		w.WriteByte(DepositTxType)
		rlp.Encode(w, data)
	default:
		// For unsupported types, write nothing. Since this is for
		// DeriveSha, the error will be caught matching the derived hash
		// to the block.
	}
}

// DeriveFields fills the receipts with their computed fields based on consensus
// data and contextual infos like containing block and transactions.
<<<<<<< HEAD
func (rs Receipts) DeriveFields(config *params.ChainConfig, hash common.Hash, number uint64, time uint64, baseFee *big.Int, txs Transactions) error {
	signer := MakeSigner(config, new(big.Int).SetUint64(number))
=======
func (rs Receipts) DeriveFields(config *params.ChainConfig, hash common.Hash, number uint64, time uint64, baseFee *big.Int, txs []*Transaction) error {
	signer := MakeSigner(config, new(big.Int).SetUint64(number), time)
>>>>>>> e501b3b0

	logIndex := uint(0)
	if len(txs) != len(rs) {
		return errors.New("transaction and receipt count mismatch")
	}
	for i := 0; i < len(rs); i++ {
		// The transaction type and hash can be retrieved from the transaction itself
		rs[i].Type = txs[i].Type()
		rs[i].TxHash = txs[i].Hash()

		rs[i].EffectiveGasPrice = txs[i].inner.effectiveGasPrice(new(big.Int), baseFee)

		// block location fields
		rs[i].BlockHash = hash
		rs[i].BlockNumber = new(big.Int).SetUint64(number)
		rs[i].TransactionIndex = uint(i)

		// The contract address can be derived from the transaction itself
		if txs[i].To() == nil {
			// Deriving the signer is expensive, only do if it's actually needed
			from, _ := Sender(signer, txs[i])
			nonce := txs[i].Nonce()
			if rs[i].DepositNonce != nil {
				nonce = *rs[i].DepositNonce
			}
			rs[i].ContractAddress = crypto.CreateAddress(from, nonce)
		} else {
			rs[i].ContractAddress = common.Address{}
		}

		// The used gas can be calculated based on previous r
		if i == 0 {
			rs[i].GasUsed = rs[i].CumulativeGasUsed
		} else {
			rs[i].GasUsed = rs[i].CumulativeGasUsed - rs[i-1].CumulativeGasUsed
		}

		// The derived log fields can simply be set from the block and transaction
		for j := 0; j < len(rs[i].Logs); j++ {
			rs[i].Logs[j].BlockNumber = number
			rs[i].Logs[j].BlockHash = hash
			rs[i].Logs[j].TxHash = rs[i].TxHash
			rs[i].Logs[j].TxIndex = uint(i)
			rs[i].Logs[j].Index = logIndex
			logIndex++
		}
	}
	if config.Optimism != nil && len(txs) >= 2 { // need at least an info tx and a non-info tx
		if data := txs[0].Data(); len(data) >= 4+32*8 { // function selector + 8 arguments to setL1BlockValues
			l1Basefee := new(big.Int).SetBytes(data[4+32*2 : 4+32*3]) // arg index 2
			overhead := new(big.Int).SetBytes(data[4+32*6 : 4+32*7])  // arg index 6
			scalar := new(big.Int).SetBytes(data[4+32*7 : 4+32*8])    // arg index 7
			fscalar := new(big.Float).SetInt(scalar)                  // legacy: format fee scalar as big Float
			fdivisor := new(big.Float).SetUint64(1_000_000)           // 10**6, i.e. 6 decimals
			feeScalar := new(big.Float).Quo(fscalar, fdivisor)
			for i := 0; i < len(rs); i++ {
				if !txs[i].IsDepositTx() {
					gas := txs[i].RollupDataGas().DataGas(time, config)
					rs[i].L1GasPrice = l1Basefee
					// GasUsed reported in receipt should include the overhead
					rs[i].L1GasUsed = new(big.Int).Add(new(big.Int).SetUint64(gas), overhead)
					rs[i].L1Fee = L1Cost(gas, l1Basefee, overhead, scalar)
					rs[i].FeeScalar = feeScalar
				}
			}
		} else {
			return fmt.Errorf("L1 info tx only has %d bytes, cannot read gas price parameters", len(data))
		}
	}

	return nil
}<|MERGE_RESOLUTION|>--- conflicted
+++ resolved
@@ -476,13 +476,8 @@
 
 // DeriveFields fills the receipts with their computed fields based on consensus
 // data and contextual infos like containing block and transactions.
-<<<<<<< HEAD
 func (rs Receipts) DeriveFields(config *params.ChainConfig, hash common.Hash, number uint64, time uint64, baseFee *big.Int, txs Transactions) error {
-	signer := MakeSigner(config, new(big.Int).SetUint64(number))
-=======
-func (rs Receipts) DeriveFields(config *params.ChainConfig, hash common.Hash, number uint64, time uint64, baseFee *big.Int, txs []*Transaction) error {
 	signer := MakeSigner(config, new(big.Int).SetUint64(number), time)
->>>>>>> e501b3b0
 
 	logIndex := uint(0)
 	if len(txs) != len(rs) {
