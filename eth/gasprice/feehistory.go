--- conflicted
+++ resolved
@@ -88,13 +88,8 @@
 	if bf.results.baseFee = bf.header.BaseFee; bf.results.baseFee == nil {
 		bf.results.baseFee = new(big.Int)
 	}
-<<<<<<< HEAD
-	if chainconfig.IsLondon(big.NewInt(int64(bf.blockNumber + 1))) {
-		bf.results.nextBaseFee = eip1559.CalcBaseFee(chainconfig, bf.header, bf.header.Time+1)
-=======
 	if config.IsLondon(big.NewInt(int64(bf.blockNumber + 1))) {
-		bf.results.nextBaseFee = eip1559.CalcBaseFee(config, bf.header)
->>>>>>> 87246f3c
+		bf.results.nextBaseFee = eip1559.CalcBaseFee(config, bf.header, bf.header.Time+1)
 	} else {
 		bf.results.nextBaseFee = new(big.Int)
 	}
